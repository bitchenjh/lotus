package api

import (
	"context"

	"github.com/ipfs/go-cid"
	"github.com/libp2p/go-libp2p-core/network"
	"github.com/libp2p/go-libp2p-core/peer"

	"github.com/filecoin-project/lotus/chain/actors"
	"github.com/filecoin-project/lotus/chain/address"
	"github.com/filecoin-project/lotus/chain/store"
	"github.com/filecoin-project/lotus/chain/types"
)

// All permissions are listed in permissioned.go
var _ = AllPermissions

type CommonStruct struct {
	Internal struct {
		AuthVerify func(ctx context.Context, token string) ([]Permission, error) `perm:"read"`
		AuthNew    func(ctx context.Context, perms []Permission) ([]byte, error) `perm:"admin"`

		NetConnectedness func(context.Context, peer.ID) (network.Connectedness, error) `perm:"read"`
		NetPeers         func(context.Context) ([]peer.AddrInfo, error)                `perm:"read"`
		NetConnect       func(context.Context, peer.AddrInfo) error                    `perm:"write"`
		NetAddrsListen   func(context.Context) (peer.AddrInfo, error)                  `perm:"read"`
		NetDisconnect    func(context.Context, peer.ID) error                          `perm:"write"`

		ID      func(context.Context) (peer.ID, error) `perm:"read"`
		Version func(context.Context) (Version, error) `perm:"read"`
	}
}

// FullNodeStruct implements API passing calls to user-provided function values.
type FullNodeStruct struct {
	CommonStruct

	Internal struct {
		ChainNotify            func(context.Context) (<-chan []*store.HeadChange, error)           `perm:"read"`
		ChainHead              func(context.Context) (*types.TipSet, error)                        `perm:"read"`
		ChainGetRandomness     func(context.Context, types.TipSetKey, int64) ([]byte, error)       `perm:"read"`
		ChainGetBlock          func(context.Context, cid.Cid) (*types.BlockHeader, error)          `perm:"read"`
		ChainGetTipSet         func(context.Context, types.TipSetKey) (*types.TipSet, error)       `perm:"read"`
		ChainGetBlockMessages  func(context.Context, cid.Cid) (*BlockMessages, error)              `perm:"read"`
		ChainGetParentReceipts func(context.Context, cid.Cid) ([]*types.MessageReceipt, error)     `perm:"read"`
		ChainGetParentMessages func(context.Context, cid.Cid) ([]Message, error)                   `perm:"read"`
		ChainGetTipSetByHeight func(context.Context, uint64, *types.TipSet) (*types.TipSet, error) `perm:"read"`
		ChainReadObj           func(context.Context, cid.Cid) ([]byte, error)                      `perm:"read"`
		ChainSetHead           func(context.Context, *types.TipSet) error                          `perm:"admin"`
		ChainGetGenesis        func(context.Context) (*types.TipSet, error)                        `perm:"read"`
		ChainTipSetWeight      func(context.Context, *types.TipSet) (types.BigInt, error)          `perm:"read"`

		SyncState          func(context.Context) (*SyncState, error)                    `perm:"read"`
		SyncSubmitBlock    func(ctx context.Context, blk *types.BlockMsg) error         `perm:"write"`
		SyncIncomingBlocks func(ctx context.Context) (<-chan *types.BlockHeader, error) `perm:"read"`

		MpoolPending     func(context.Context, *types.TipSet) ([]*types.SignedMessage, error) `perm:"read"`
		MpoolPush        func(context.Context, *types.SignedMessage) error                    `perm:"write"`
		MpoolPushMessage func(context.Context, *types.Message) (*types.SignedMessage, error)  `perm:"sign"`
		MpoolGetNonce    func(context.Context, address.Address) (uint64, error)               `perm:"read"`
		MpoolSub         func(context.Context) (<-chan MpoolUpdate, error)                    `perm:"read"`

		MinerCreateBlock func(context.Context, address.Address, *types.TipSet, *types.Ticket, *types.EPostProof, []*types.SignedMessage, uint64, uint64) (*types.BlockMsg, error) `perm:"write"`

		WalletNew            func(context.Context, string) (address.Address, error)                               `perm:"write"`
		WalletHas            func(context.Context, address.Address) (bool, error)                                 `perm:"write"`
		WalletList           func(context.Context) ([]address.Address, error)                                     `perm:"write"`
		WalletBalance        func(context.Context, address.Address) (types.BigInt, error)                         `perm:"read"`
		WalletSign           func(context.Context, address.Address, []byte) (*types.Signature, error)             `perm:"sign"`
		WalletSignMessage    func(context.Context, address.Address, *types.Message) (*types.SignedMessage, error) `perm:"sign"`
		WalletDefaultAddress func(context.Context) (address.Address, error)                                       `perm:"write"`
		WalletSetDefault     func(context.Context, address.Address) error                                         `perm:"admin"`
		WalletExport         func(context.Context, address.Address) (*types.KeyInfo, error)                       `perm:"admin"`
		WalletImport         func(context.Context, *types.KeyInfo) (address.Address, error)                       `perm:"admin"`

		ClientImport      func(ctx context.Context, path string) (cid.Cid, error)                                                                     `perm:"admin"`
		ClientListImports func(ctx context.Context) ([]Import, error)                                                                                 `perm:"write"`
		ClientHasLocal    func(ctx context.Context, root cid.Cid) (bool, error)                                                                       `perm:"write"`
		ClientFindData    func(ctx context.Context, root cid.Cid) ([]QueryOffer, error)                                                               `perm:"read"`
		ClientStartDeal   func(ctx context.Context, data cid.Cid, miner address.Address, price types.BigInt, blocksDuration uint64) (*cid.Cid, error) `perm:"admin"`
		ClientGetDealInfo func(context.Context, cid.Cid) (*DealInfo, error)                                                                           `perm:"read"`
		ClientListDeals   func(ctx context.Context) ([]DealInfo, error)                                                                               `perm:"write"`
		ClientRetrieve    func(ctx context.Context, order RetrievalOrder, path string) error                                                          `perm:"admin"`
		ClientQueryAsk    func(ctx context.Context, p peer.ID, miner address.Address) (*types.SignedStorageAsk, error)                                `perm:"read"`

		StateMinerSectors          func(context.Context, address.Address, *types.TipSet) ([]*ChainSectorInfo, error)               `perm:"read"`
		StateMinerProvingSet       func(context.Context, address.Address, *types.TipSet) ([]*ChainSectorInfo, error)               `perm:"read"`
		StateMinerPower            func(context.Context, address.Address, *types.TipSet) (MinerPower, error)                       `perm:"read"`
		StateMinerWorker           func(context.Context, address.Address, *types.TipSet) (address.Address, error)                  `perm:"read"`
		StateMinerPeerID           func(ctx context.Context, m address.Address, ts *types.TipSet) (peer.ID, error)                 `perm:"read"`
		StateMinerProvingPeriodEnd func(ctx context.Context, actor address.Address, ts *types.TipSet) (uint64, error)              `perm:"read"`
		StateMinerSectorSize       func(context.Context, address.Address, *types.TipSet) (uint64, error)                           `perm:"read"`
		StateCall                  func(context.Context, *types.Message, *types.TipSet) (*types.MessageReceipt, error)             `perm:"read"`
		StateReplay                func(context.Context, *types.TipSet, cid.Cid) (*ReplayResults, error)                           `perm:"read"`
		StateGetActor              func(context.Context, address.Address, *types.TipSet) (*types.Actor, error)                     `perm:"read"`
		StateReadState             func(context.Context, *types.Actor, *types.TipSet) (*ActorState, error)                         `perm:"read"`
		StatePledgeCollateral      func(context.Context, *types.TipSet) (types.BigInt, error)                                      `perm:"read"`
		StateWaitMsg               func(context.Context, cid.Cid) (*MsgWait, error)                                                `perm:"read"`
		StateListMiners            func(context.Context, *types.TipSet) ([]address.Address, error)                                 `perm:"read"`
		StateListActors            func(context.Context, *types.TipSet) ([]address.Address, error)                                 `perm:"read"`
		StateMarketBalance         func(context.Context, address.Address, *types.TipSet) (actors.StorageParticipantBalance, error) `perm:"read"`
		StateMarketParticipants    func(context.Context, *types.TipSet) (map[string]actors.StorageParticipantBalance, error)       `perm:"read"`
		StateMarketDeals           func(context.Context, *types.TipSet) (map[string]actors.OnChainDeal, error)                     `perm:"read"`
		StateMarketStorageDeal     func(context.Context, uint64, *types.TipSet) (*actors.OnChainDeal, error)                       `perm:"read"`
		StateLookupID              func(ctx context.Context, addr address.Address, ts *types.TipSet) (address.Address, error)      `perm:"read"`
		StateChangedActors         func(context.Context, cid.Cid, cid.Cid) (map[string]types.Actor, error)                         `perm:"read"`
		StateGetReceipt            func(context.Context, cid.Cid, *types.TipSet) (*types.MessageReceipt, error)                    `perm:"read"`

		MarketEnsureAvailable func(context.Context, address.Address, types.BigInt) error `perm:"sign"`

		PaychGet                   func(ctx context.Context, from, to address.Address, ensureFunds types.BigInt) (*ChannelInfo, error)      `perm:"sign"`
		PaychList                  func(context.Context) ([]address.Address, error)                                                         `perm:"read"`
		PaychStatus                func(context.Context, address.Address) (*PaychStatus, error)                                             `perm:"read"`
		PaychClose                 func(context.Context, address.Address) (cid.Cid, error)                                                  `perm:"sign"`
		PaychAllocateLane          func(context.Context, address.Address) (uint64, error)                                                   `perm:"sign"`
		PaychNewPayment            func(ctx context.Context, from, to address.Address, vouchers []VoucherSpec) (*PaymentInfo, error)        `perm:"sign"`
		PaychVoucherCheck          func(context.Context, *types.SignedVoucher) error                                                        `perm:"read"`
		PaychVoucherCheckValid     func(context.Context, address.Address, *types.SignedVoucher) error                                       `perm:"read"`
		PaychVoucherCheckSpendable func(context.Context, address.Address, *types.SignedVoucher, []byte, []byte) (bool, error)               `perm:"read"`
		PaychVoucherAdd            func(context.Context, address.Address, *types.SignedVoucher, []byte, types.BigInt) (types.BigInt, error) `perm:"write"`
		PaychVoucherCreate         func(context.Context, address.Address, types.BigInt, uint64) (*types.SignedVoucher, error)               `perm:"sign"`
		PaychVoucherList           func(context.Context, address.Address) ([]*types.SignedVoucher, error)                                   `perm:"write"`
		PaychVoucherSubmit         func(context.Context, address.Address, *types.SignedVoucher) (cid.Cid, error)                            `perm:"sign"`
	}
}

type StorageMinerStruct struct {
	CommonStruct

	Internal struct {
		ActorAddress func(context.Context) (address.Address, error) `perm:"read"`

		StoreGarbageData func(context.Context) error `perm:"write"`

		SectorsStatus func(context.Context, uint64) (SectorInfo, error)     `perm:"read"`
		SectorsList   func(context.Context) ([]uint64, error)               `perm:"read"`
		SectorsRefs   func(context.Context) (map[string][]SealedRef, error) `perm:"read"`

		WorkerStats func(context.Context) (WorkerStats, error) `perm:"read"`
	}
}

func (c *CommonStruct) AuthVerify(ctx context.Context, token string) ([]Permission, error) {
	return c.Internal.AuthVerify(ctx, token)
}

func (c *CommonStruct) AuthNew(ctx context.Context, perms []Permission) ([]byte, error) {
	return c.Internal.AuthNew(ctx, perms)
}

func (c *CommonStruct) NetConnectedness(ctx context.Context, pid peer.ID) (network.Connectedness, error) {
	return c.Internal.NetConnectedness(ctx, pid)
}

func (c *CommonStruct) NetPeers(ctx context.Context) ([]peer.AddrInfo, error) {
	return c.Internal.NetPeers(ctx)
}

func (c *CommonStruct) NetConnect(ctx context.Context, p peer.AddrInfo) error {
	return c.Internal.NetConnect(ctx, p)
}

func (c *CommonStruct) NetAddrsListen(ctx context.Context) (peer.AddrInfo, error) {
	return c.Internal.NetAddrsListen(ctx)
}

func (c *CommonStruct) NetDisconnect(ctx context.Context, p peer.ID) error {
	return c.Internal.NetDisconnect(ctx, p)
}

// ID implements API.ID
func (c *CommonStruct) ID(ctx context.Context) (peer.ID, error) {
	return c.Internal.ID(ctx)
}

// Version implements API.Version
func (c *CommonStruct) Version(ctx context.Context) (Version, error) {
	return c.Internal.Version(ctx)
}

func (c *FullNodeStruct) ClientListImports(ctx context.Context) ([]Import, error) {
	return c.Internal.ClientListImports(ctx)
}

func (c *FullNodeStruct) ClientImport(ctx context.Context, path string) (cid.Cid, error) {
	return c.Internal.ClientImport(ctx, path)
}

func (c *FullNodeStruct) ClientHasLocal(ctx context.Context, root cid.Cid) (bool, error) {
	return c.Internal.ClientHasLocal(ctx, root)
}

func (c *FullNodeStruct) ClientFindData(ctx context.Context, root cid.Cid) ([]QueryOffer, error) {
	return c.Internal.ClientFindData(ctx, root)
}

func (c *FullNodeStruct) ClientStartDeal(ctx context.Context, data cid.Cid, miner address.Address, price types.BigInt, blocksDuration uint64) (*cid.Cid, error) {
	return c.Internal.ClientStartDeal(ctx, data, miner, price, blocksDuration)
}
func (c *FullNodeStruct) ClientGetDealInfo(ctx context.Context, deal cid.Cid) (*DealInfo, error) {
	return c.Internal.ClientGetDealInfo(ctx, deal)
}

func (c *FullNodeStruct) ClientListDeals(ctx context.Context) ([]DealInfo, error) {
	return c.Internal.ClientListDeals(ctx)
}

func (c *FullNodeStruct) ClientRetrieve(ctx context.Context, order RetrievalOrder, path string) error {
	return c.Internal.ClientRetrieve(ctx, order, path)
}

func (c *FullNodeStruct) ClientQueryAsk(ctx context.Context, p peer.ID, miner address.Address) (*types.SignedStorageAsk, error) {
	return c.Internal.ClientQueryAsk(ctx, p, miner)
}

func (c *FullNodeStruct) MpoolPending(ctx context.Context, ts *types.TipSet) ([]*types.SignedMessage, error) {
	return c.Internal.MpoolPending(ctx, ts)
}

func (c *FullNodeStruct) MpoolPush(ctx context.Context, smsg *types.SignedMessage) error {
	return c.Internal.MpoolPush(ctx, smsg)
}

func (c *FullNodeStruct) MpoolPushMessage(ctx context.Context, msg *types.Message) (*types.SignedMessage, error) {
	return c.Internal.MpoolPushMessage(ctx, msg)
}

<<<<<<< HEAD
func (c *FullNodeStruct) MinerCreateBlock(ctx context.Context, addr address.Address, base *types.TipSet, ticket *types.Ticket, eproof *types.EPostProof, msgs []*types.SignedMessage, height, ts uint64) (*types.BlockMsg, error) {
	return c.Internal.MinerCreateBlock(ctx, addr, base, ticket, eproof, msgs, height, ts)
=======
func (c *FullNodeStruct) MpoolSub(ctx context.Context) (<-chan MpoolUpdate, error) {
	return c.Internal.MpoolSub(ctx)
}

func (c *FullNodeStruct) MinerRegister(ctx context.Context, addr address.Address) error {
	return c.Internal.MinerRegister(ctx, addr)
}

func (c *FullNodeStruct) MinerUnregister(ctx context.Context, addr address.Address) error {
	return c.Internal.MinerUnregister(ctx, addr)
}

func (c *FullNodeStruct) MinerAddresses(ctx context.Context) ([]address.Address, error) {
	return c.Internal.MinerAddresses(ctx)
}

func (c *FullNodeStruct) MinerCreateBlock(ctx context.Context, addr address.Address, base *types.TipSet, tickets []*types.Ticket, eproof types.ElectionProof, msgs []*types.SignedMessage, ts uint64) (*types.BlockMsg, error) {
	return c.Internal.MinerCreateBlock(ctx, addr, base, tickets, eproof, msgs, ts)
>>>>>>> 7952b752
}

func (c *FullNodeStruct) ChainHead(ctx context.Context) (*types.TipSet, error) {
	return c.Internal.ChainHead(ctx)
}

func (c *FullNodeStruct) ChainGetRandomness(ctx context.Context, pts types.TipSetKey, round int64) ([]byte, error) {
	return c.Internal.ChainGetRandomness(ctx, pts, round)
}

func (c *FullNodeStruct) ChainGetTipSetByHeight(ctx context.Context, h uint64, ts *types.TipSet) (*types.TipSet, error) {
	return c.Internal.ChainGetTipSetByHeight(ctx, h, ts)
}

func (c *FullNodeStruct) WalletNew(ctx context.Context, typ string) (address.Address, error) {
	return c.Internal.WalletNew(ctx, typ)
}

func (c *FullNodeStruct) WalletHas(ctx context.Context, addr address.Address) (bool, error) {
	return c.Internal.WalletHas(ctx, addr)
}

func (c *FullNodeStruct) WalletList(ctx context.Context) ([]address.Address, error) {
	return c.Internal.WalletList(ctx)
}

func (c *FullNodeStruct) WalletBalance(ctx context.Context, a address.Address) (types.BigInt, error) {
	return c.Internal.WalletBalance(ctx, a)
}

func (c *FullNodeStruct) WalletSign(ctx context.Context, k address.Address, msg []byte) (*types.Signature, error) {
	return c.Internal.WalletSign(ctx, k, msg)
}

func (c *FullNodeStruct) WalletSignMessage(ctx context.Context, k address.Address, msg *types.Message) (*types.SignedMessage, error) {
	return c.Internal.WalletSignMessage(ctx, k, msg)
}

func (c *FullNodeStruct) WalletDefaultAddress(ctx context.Context) (address.Address, error) {
	return c.Internal.WalletDefaultAddress(ctx)
}

func (c *FullNodeStruct) WalletSetDefault(ctx context.Context, a address.Address) error {
	return c.Internal.WalletSetDefault(ctx, a)
}

func (c *FullNodeStruct) WalletExport(ctx context.Context, a address.Address) (*types.KeyInfo, error) {
	return c.Internal.WalletExport(ctx, a)
}

func (c *FullNodeStruct) WalletImport(ctx context.Context, ki *types.KeyInfo) (address.Address, error) {
	return c.Internal.WalletImport(ctx, ki)
}

func (c *FullNodeStruct) MpoolGetNonce(ctx context.Context, addr address.Address) (uint64, error) {
	return c.Internal.MpoolGetNonce(ctx, addr)
}

func (c *FullNodeStruct) ChainGetBlock(ctx context.Context, b cid.Cid) (*types.BlockHeader, error) {
	return c.Internal.ChainGetBlock(ctx, b)
}

func (c *FullNodeStruct) ChainGetTipSet(ctx context.Context, key types.TipSetKey) (*types.TipSet, error) {
	return c.Internal.ChainGetTipSet(ctx, key)
}

func (c *FullNodeStruct) ChainGetBlockMessages(ctx context.Context, b cid.Cid) (*BlockMessages, error) {
	return c.Internal.ChainGetBlockMessages(ctx, b)
}

func (c *FullNodeStruct) ChainGetParentReceipts(ctx context.Context, b cid.Cid) ([]*types.MessageReceipt, error) {
	return c.Internal.ChainGetParentReceipts(ctx, b)
}

func (c *FullNodeStruct) ChainGetParentMessages(ctx context.Context, b cid.Cid) ([]Message, error) {
	return c.Internal.ChainGetParentMessages(ctx, b)
}

func (c *FullNodeStruct) ChainNotify(ctx context.Context) (<-chan []*store.HeadChange, error) {
	return c.Internal.ChainNotify(ctx)
}

func (c *FullNodeStruct) ChainReadObj(ctx context.Context, obj cid.Cid) ([]byte, error) {
	return c.Internal.ChainReadObj(ctx, obj)
}

func (c *FullNodeStruct) ChainSetHead(ctx context.Context, ts *types.TipSet) error {
	return c.Internal.ChainSetHead(ctx, ts)
}

func (c *FullNodeStruct) ChainGetGenesis(ctx context.Context) (*types.TipSet, error) {
	return c.Internal.ChainGetGenesis(ctx)
}

func (c *FullNodeStruct) ChainTipSetWeight(ctx context.Context, ts *types.TipSet) (types.BigInt, error) {
	return c.Internal.ChainTipSetWeight(ctx, ts)
}

func (c *FullNodeStruct) SyncState(ctx context.Context) (*SyncState, error) {
	return c.Internal.SyncState(ctx)
}

func (c *FullNodeStruct) SyncSubmitBlock(ctx context.Context, blk *types.BlockMsg) error {
	return c.Internal.SyncSubmitBlock(ctx, blk)
}

func (c *FullNodeStruct) SyncIncomingBlocks(ctx context.Context) (<-chan *types.BlockHeader, error) {
	return c.Internal.SyncIncomingBlocks(ctx)
}

func (c *FullNodeStruct) StateMinerSectors(ctx context.Context, addr address.Address, ts *types.TipSet) ([]*ChainSectorInfo, error) {
	return c.Internal.StateMinerSectors(ctx, addr, ts)
}

func (c *FullNodeStruct) StateMinerProvingSet(ctx context.Context, addr address.Address, ts *types.TipSet) ([]*ChainSectorInfo, error) {
	return c.Internal.StateMinerProvingSet(ctx, addr, ts)
}

func (c *FullNodeStruct) StateMinerPower(ctx context.Context, a address.Address, ts *types.TipSet) (MinerPower, error) {
	return c.Internal.StateMinerPower(ctx, a, ts)
}

func (c *FullNodeStruct) StateMinerWorker(ctx context.Context, m address.Address, ts *types.TipSet) (address.Address, error) {
	return c.Internal.StateMinerWorker(ctx, m, ts)
}

func (c *FullNodeStruct) StateMinerPeerID(ctx context.Context, m address.Address, ts *types.TipSet) (peer.ID, error) {
	return c.Internal.StateMinerPeerID(ctx, m, ts)
}

func (c *FullNodeStruct) StateMinerProvingPeriodEnd(ctx context.Context, actor address.Address, ts *types.TipSet) (uint64, error) {
	return c.Internal.StateMinerProvingPeriodEnd(ctx, actor, ts)
}

func (c *FullNodeStruct) StateMinerSectorSize(ctx context.Context, actor address.Address, ts *types.TipSet) (uint64, error) {
	return c.Internal.StateMinerSectorSize(ctx, actor, ts)
}

func (c *FullNodeStruct) StateCall(ctx context.Context, msg *types.Message, ts *types.TipSet) (*types.MessageReceipt, error) {
	return c.Internal.StateCall(ctx, msg, ts)
}

func (c *FullNodeStruct) StateReplay(ctx context.Context, ts *types.TipSet, mc cid.Cid) (*ReplayResults, error) {
	return c.Internal.StateReplay(ctx, ts, mc)
}

func (c *FullNodeStruct) StateGetActor(ctx context.Context, actor address.Address, ts *types.TipSet) (*types.Actor, error) {
	return c.Internal.StateGetActor(ctx, actor, ts)
}

func (c *FullNodeStruct) StateReadState(ctx context.Context, act *types.Actor, ts *types.TipSet) (*ActorState, error) {
	return c.Internal.StateReadState(ctx, act, ts)
}

func (c *FullNodeStruct) StatePledgeCollateral(ctx context.Context, ts *types.TipSet) (types.BigInt, error) {
	return c.Internal.StatePledgeCollateral(ctx, ts)
}

func (c *FullNodeStruct) StateWaitMsg(ctx context.Context, msgc cid.Cid) (*MsgWait, error) {
	return c.Internal.StateWaitMsg(ctx, msgc)
}
func (c *FullNodeStruct) StateListMiners(ctx context.Context, ts *types.TipSet) ([]address.Address, error) {
	return c.Internal.StateListMiners(ctx, ts)
}

func (c *FullNodeStruct) StateListActors(ctx context.Context, ts *types.TipSet) ([]address.Address, error) {
	return c.Internal.StateListActors(ctx, ts)
}

func (c *FullNodeStruct) StateMarketBalance(ctx context.Context, addr address.Address, ts *types.TipSet) (actors.StorageParticipantBalance, error) {
	return c.Internal.StateMarketBalance(ctx, addr, ts)
}

func (c *FullNodeStruct) StateMarketParticipants(ctx context.Context, ts *types.TipSet) (map[string]actors.StorageParticipantBalance, error) {
	return c.Internal.StateMarketParticipants(ctx, ts)
}

func (c *FullNodeStruct) StateMarketDeals(ctx context.Context, ts *types.TipSet) (map[string]actors.OnChainDeal, error) {
	return c.Internal.StateMarketDeals(ctx, ts)
}

func (c *FullNodeStruct) StateMarketStorageDeal(ctx context.Context, dealid uint64, ts *types.TipSet) (*actors.OnChainDeal, error) {
	return c.Internal.StateMarketStorageDeal(ctx, dealid, ts)
}

func (c *FullNodeStruct) StateLookupID(ctx context.Context, addr address.Address, ts *types.TipSet) (address.Address, error) {
	return c.Internal.StateLookupID(ctx, addr, ts)
}

func (c *FullNodeStruct) StateChangedActors(ctx context.Context, olnstate cid.Cid, newstate cid.Cid) (map[string]types.Actor, error) {
	return c.Internal.StateChangedActors(ctx, olnstate, newstate)
}

func (c *FullNodeStruct) StateGetReceipt(ctx context.Context, msg cid.Cid, ts *types.TipSet) (*types.MessageReceipt, error) {
	return c.Internal.StateGetReceipt(ctx, msg, ts)
}

func (c *FullNodeStruct) MarketEnsureAvailable(ctx context.Context, addr address.Address, amt types.BigInt) error {
	return c.Internal.MarketEnsureAvailable(ctx, addr, amt)
}

func (c *FullNodeStruct) PaychGet(ctx context.Context, from, to address.Address, ensureFunds types.BigInt) (*ChannelInfo, error) {
	return c.Internal.PaychGet(ctx, from, to, ensureFunds)
}

func (c *FullNodeStruct) PaychList(ctx context.Context) ([]address.Address, error) {
	return c.Internal.PaychList(ctx)
}

func (c *FullNodeStruct) PaychStatus(ctx context.Context, pch address.Address) (*PaychStatus, error) {
	return c.Internal.PaychStatus(ctx, pch)
}

func (c *FullNodeStruct) PaychVoucherCheckValid(ctx context.Context, addr address.Address, sv *types.SignedVoucher) error {
	return c.Internal.PaychVoucherCheckValid(ctx, addr, sv)
}

func (c *FullNodeStruct) PaychVoucherCheckSpendable(ctx context.Context, addr address.Address, sv *types.SignedVoucher, secret []byte, proof []byte) (bool, error) {
	return c.Internal.PaychVoucherCheckSpendable(ctx, addr, sv, secret, proof)
}

func (c *FullNodeStruct) PaychVoucherAdd(ctx context.Context, addr address.Address, sv *types.SignedVoucher, proof []byte, minDelta types.BigInt) (types.BigInt, error) {
	return c.Internal.PaychVoucherAdd(ctx, addr, sv, proof, minDelta)
}

func (c *FullNodeStruct) PaychVoucherCreate(ctx context.Context, pch address.Address, amt types.BigInt, lane uint64) (*types.SignedVoucher, error) {
	return c.Internal.PaychVoucherCreate(ctx, pch, amt, lane)
}

func (c *FullNodeStruct) PaychVoucherList(ctx context.Context, pch address.Address) ([]*types.SignedVoucher, error) {
	return c.Internal.PaychVoucherList(ctx, pch)
}

func (c *FullNodeStruct) PaychClose(ctx context.Context, a address.Address) (cid.Cid, error) {
	return c.Internal.PaychClose(ctx, a)
}

func (c *FullNodeStruct) PaychAllocateLane(ctx context.Context, ch address.Address) (uint64, error) {
	return c.Internal.PaychAllocateLane(ctx, ch)
}

func (c *FullNodeStruct) PaychNewPayment(ctx context.Context, from, to address.Address, vouchers []VoucherSpec) (*PaymentInfo, error) {
	return c.Internal.PaychNewPayment(ctx, from, to, vouchers)
}

func (c *FullNodeStruct) PaychVoucherSubmit(ctx context.Context, ch address.Address, sv *types.SignedVoucher) (cid.Cid, error) {
	return c.Internal.PaychVoucherSubmit(ctx, ch, sv)
}

func (c *StorageMinerStruct) ActorAddress(ctx context.Context) (address.Address, error) {
	return c.Internal.ActorAddress(ctx)
}

func (c *StorageMinerStruct) StoreGarbageData(ctx context.Context) error {
	return c.Internal.StoreGarbageData(ctx)
}

// Get the status of a given sector by ID
func (c *StorageMinerStruct) SectorsStatus(ctx context.Context, sid uint64) (SectorInfo, error) {
	return c.Internal.SectorsStatus(ctx, sid)
}

// List all staged sectors
func (c *StorageMinerStruct) SectorsList(ctx context.Context) ([]uint64, error) {
	return c.Internal.SectorsList(ctx)
}

func (c *StorageMinerStruct) SectorsRefs(ctx context.Context) (map[string][]SealedRef, error) {
	return c.Internal.SectorsRefs(ctx)
}

func (c *StorageMinerStruct) WorkerStats(ctx context.Context) (WorkerStats, error) {
	return c.Internal.WorkerStats(ctx)
}

var _ Common = &CommonStruct{}
var _ FullNode = &FullNodeStruct{}
var _ StorageMiner = &StorageMinerStruct{}<|MERGE_RESOLUTION|>--- conflicted
+++ resolved
@@ -226,29 +226,12 @@
 	return c.Internal.MpoolPushMessage(ctx, msg)
 }
 
-<<<<<<< HEAD
+func (c *FullNodeStruct) MpoolSub(ctx context.Context) (<-chan MpoolUpdate, error) {
+	return c.Internal.MpoolSub(ctx)
+}
+
 func (c *FullNodeStruct) MinerCreateBlock(ctx context.Context, addr address.Address, base *types.TipSet, ticket *types.Ticket, eproof *types.EPostProof, msgs []*types.SignedMessage, height, ts uint64) (*types.BlockMsg, error) {
 	return c.Internal.MinerCreateBlock(ctx, addr, base, ticket, eproof, msgs, height, ts)
-=======
-func (c *FullNodeStruct) MpoolSub(ctx context.Context) (<-chan MpoolUpdate, error) {
-	return c.Internal.MpoolSub(ctx)
-}
-
-func (c *FullNodeStruct) MinerRegister(ctx context.Context, addr address.Address) error {
-	return c.Internal.MinerRegister(ctx, addr)
-}
-
-func (c *FullNodeStruct) MinerUnregister(ctx context.Context, addr address.Address) error {
-	return c.Internal.MinerUnregister(ctx, addr)
-}
-
-func (c *FullNodeStruct) MinerAddresses(ctx context.Context) ([]address.Address, error) {
-	return c.Internal.MinerAddresses(ctx)
-}
-
-func (c *FullNodeStruct) MinerCreateBlock(ctx context.Context, addr address.Address, base *types.TipSet, tickets []*types.Ticket, eproof types.ElectionProof, msgs []*types.SignedMessage, ts uint64) (*types.BlockMsg, error) {
-	return c.Internal.MinerCreateBlock(ctx, addr, base, tickets, eproof, msgs, ts)
->>>>>>> 7952b752
 }
 
 func (c *FullNodeStruct) ChainHead(ctx context.Context) (*types.TipSet, error) {
