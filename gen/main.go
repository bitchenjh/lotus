package main

import (
	"fmt"
	"os"

	gen "github.com/whyrusleeping/cbor-gen"

	"github.com/filecoin-project/lotus/api"
	"github.com/filecoin-project/lotus/chain/actors"
	"github.com/filecoin-project/lotus/chain/blocksync"
	"github.com/filecoin-project/lotus/chain/deals"
	"github.com/filecoin-project/lotus/chain/types"
	"github.com/filecoin-project/lotus/paych"
	"github.com/filecoin-project/lotus/retrieval"
	"github.com/filecoin-project/lotus/storage"
)

func main() {
	err := gen.WriteTupleEncodersToFile("./chain/types/cbor_gen.go", "types",
		types.BlockHeader{},
		types.Ticket{},
		types.EPostProof{},
		types.EPostTicket{},
		types.Message{},
		types.SignedMessage{},
		types.MsgMeta{},
		types.SignedVoucher{},
		types.ModVerifyParams{},
		types.Merge{},
		types.Actor{},
		types.MessageReceipt{},
		types.BlockMsg{},
		types.SignedStorageAsk{},
		types.StorageAsk{},
		types.ExpTipSet{},
	)
	if err != nil {
		fmt.Println(err)
		os.Exit(1)
	}

	err = gen.WriteTupleEncodersToFile("./paych/cbor_gen.go", "paych",
		paych.VoucherInfo{},
		paych.ChannelInfo{},
	)
	if err != nil {
		fmt.Println(err)
		os.Exit(1)
	}

	err = gen.WriteMapEncodersToFile("./api/cbor_gen.go", "api",
		api.PaymentInfo{},
		api.SealedRef{},
		api.SealedRefs{},
	)
	if err != nil {
		fmt.Println(err)
		os.Exit(1)
	}

	err = gen.WriteTupleEncodersToFile("./retrieval/cbor_gen.go", "retrieval",
		retrieval.RetParams{},

		retrieval.Query{},
		retrieval.QueryResponse{},
		retrieval.Unixfs0Offer{},
		retrieval.DealProposal{},
		retrieval.DealResponse{},
		retrieval.Block{},
	)
	if err != nil {
		fmt.Println(err)
		os.Exit(1)
	}

	err = gen.WriteTupleEncodersToFile("./chain/blocksync/cbor_gen.go", "blocksync",
		blocksync.BlockSyncRequest{},
		blocksync.BlockSyncResponse{},
		blocksync.BSTipSet{},
	)
	if err != nil {
		fmt.Println(err)
		os.Exit(1)
	}

	err = gen.WriteTupleEncodersToFile("./chain/actors/cbor_gen.go", "actors",
		actors.InitActorState{},
		actors.ExecParams{},
		actors.AccountActorState{},
		actors.StorageMinerActorState{},
		actors.StorageMinerConstructorParams{},
		actors.SectorPreCommitInfo{},
		actors.PreCommittedSector{},
		actors.MinerInfo{},
		actors.SubmitFallbackPoStParams{},
		actors.PaymentVerifyParams{},
		actors.UpdatePeerIDParams{},
		actors.DeclareFaultsParams{},
		actors.MultiSigActorState{},
		actors.MultiSigConstructorParams{},
		actors.MultiSigProposeParams{},
		actors.MultiSigTxID{},
		actors.MultiSigSwapSignerParams{},
		actors.MultiSigChangeReqParams{},
		actors.MTransaction{},
		actors.MultiSigRemoveSignerParam{},
		actors.MultiSigAddSignerParam{},
		actors.PaymentChannelActorState{},
		actors.PCAConstructorParams{},
		actors.LaneState{},
		actors.PCAUpdateChannelStateParams{},
		actors.PaymentInfo{},
		actors.StoragePowerState{},
		actors.CreateStorageMinerParams{},
		actors.IsValidMinerParam{},
		actors.PowerLookupParams{},
		actors.UpdateStorageParams{},
		actors.ArbitrateConsensusFaultParams{},
		actors.PledgeCollateralParams{},
		actors.MinerSlashConsensusFault{},
		actors.StorageParticipantBalance{},
		actors.StorageMarketState{},
		actors.WithdrawBalanceParams{},
		actors.StorageDealProposal{},
		actors.PublishStorageDealsParams{},
		actors.PublishStorageDealResponse{},
		actors.ActivateStorageDealsParams{},
		actors.ProcessStorageDealsPaymentParams{},
		actors.OnChainDeal{},
		actors.ComputeDataCommitmentParams{},
		actors.SectorProveCommitInfo{},
		actors.CheckMinerParams{},
<<<<<<< HEAD
		actors.DeclareFaultsParams{},
=======
		actors.CronActorState{},
>>>>>>> f16cc032
	)
	if err != nil {
		fmt.Println(err)
		os.Exit(1)
	}

	err = gen.WriteTupleEncodersToFile("./chain/deals/cbor_gen.go", "deals",
		deals.AskRequest{},
		deals.AskResponse{},
		deals.Proposal{},
		deals.Response{},
		deals.SignedResponse{},
		deals.ClientDealProposal{},
		deals.ClientDeal{},
		deals.MinerDeal{},
		deals.StorageDataTransferVoucher{},
	)
	if err != nil {
		fmt.Println(err)
		os.Exit(1)
	}

	err = gen.WriteMapEncodersToFile("./storage/cbor_gen.go", "storage",
		storage.SealTicket{},
		storage.SealSeed{},
		storage.Piece{},
		storage.SectorInfo{},
	)
	if err != nil {
		fmt.Println(err)
		os.Exit(1)
	}
}<|MERGE_RESOLUTION|>--- conflicted
+++ resolved
@@ -131,11 +131,8 @@
 		actors.ComputeDataCommitmentParams{},
 		actors.SectorProveCommitInfo{},
 		actors.CheckMinerParams{},
-<<<<<<< HEAD
+		actors.CronActorState{},
 		actors.DeclareFaultsParams{},
-=======
-		actors.CronActorState{},
->>>>>>> f16cc032
 	)
 	if err != nil {
 		fmt.Println(err)
